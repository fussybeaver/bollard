--- conflicted
+++ resolved
@@ -1,36 +1,21 @@
 //! Errors for this module.
-<<<<<<< HEAD
-=======
-use std::cmp;
-use std::fmt::{Display, Formatter, Result};
 use std::path::PathBuf;
-
-use failure::Context;
-
-#[derive(Debug)]
-/// Generic Error type over all errors in the bollard library
-pub struct Error {
-    inner: Context<ErrorKind>,
-}
->>>>>>> cb754d64
 
 /// The type of error embedded in an Error.
 #[derive(Debug, thiserror::Error)]
 pub enum Error {
     /// Error emitted during client instantiation when the `DOCKER_CERT_PATH` environment variable
     /// is invalid.
-    #[error("could not find DOCKER_CERT_PATH")]
+    #[error("Could not find DOCKER_CERT_PATH")]
     NoCertPathError,
-<<<<<<< HEAD
-=======
-    #[fail(display = "Cannot open/read certificate with path {:?}", path)]
     /// Generic error when reading a certificate from the filesystem
+    #[error("Cannot open/read certificate with path: {path}")]
     CertPathError {
         /// Path for the failing certificate file
         path: PathBuf,
     },
-    #[fail(display = "Found multiple keys ({}), expected one: {:?}", count, path)]
-    /// Error generated when parsing a key file containing multiple keys
+    /// Error emitted when multiple keys are found in a certificate file
+    #[error("Found multiple keys ({count}), expected one: {path}")]
     CertMultipleKeys {
         /// Number of keys found in the certificate file
         count: usize,
@@ -38,13 +23,11 @@
         path: PathBuf,
     },
     /// Parse error for RSA encrypted keys
-    #[fail(display = "Could not parse key: {:?}", path)]
+    #[error("Could not parse key: {path}")]
     CertParseError {
         /// Path for the failing certificate file
         path: PathBuf,
     },
-    #[fail(display = "API responded with a 404 not found: {}", message)]
->>>>>>> cb754d64
     /// Error emitted by the docker server, when it responds with a 404.
     #[error("API responded with a 404 not found: {message}")]
     DockerResponseNotFoundError {
@@ -138,28 +121,11 @@
     /// Error emitted when a request times out.
     #[error("Timeout error")]
     RequestTimeoutError,
-<<<<<<< HEAD
-    /// Error emitted when an SSL context fails to configure.
-    #[cfg(feature = "openssl")]
+    /// Error emitted when serde fails to urlencod a struct of options
     #[error(transparent)]
-    SSLError {
+    URLEncodedError {
         /// The original error emitted.
         #[from]
-        err: openssl::error::ErrorStack,
-    },
-    /// Error emitted when a TLS context fails to configure.
-    #[cfg(feature = "tls")]
-    #[error(transparent)]
-    TLSError {
-        /// The original error emitted.
-        #[from]
-        err: native_tls::Error,
-=======
-    /// Error emitted when serde fails to urlencod a struct of options
-    #[fail(display = "URLEncode error: {:?}", err)]
-    URLEncodedError {
-        /// The original error emitted.
         err: serde_urlencoded::ser::Error,
->>>>>>> cb754d64
     },
 }