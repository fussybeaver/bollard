--- conflicted
+++ resolved
@@ -22,12 +22,7 @@
 
 [dependencies]
 tonic = { version = "0.13" }
-<<<<<<< HEAD
-prost = { version = "0.13" }
+prost = { version = "0.14" }
 prost-types = "0.14"
-=======
-prost = { version = "0.14" }
-prost-types = "0.13"
->>>>>>> 168b9d40
 tonic-build = { version = "0.13", optional = true }
 ureq = { version = "3.0.12", features = ["rustls-no-provider"], optional = true, default-features = false }
