[package]
name = "bollard-buildkit-proto"
description = "Protobuf definitions to interact with buildkit using Bollard"
version = "0.6.2"
authors = [ "Bollard contributors" ]
license = "Apache-2.0"
repository = "https://github.com/fussybeaver/bollard"
edition = "2021"

[features]
default = ["fetch"]
build = ["tonic-build"]
fetch = ["ureq"]

[[bin]]
name = "gen"
required-features = ["build"]

[[bin]]
name = "fetch"
required-features = ["fetch"]

[dependencies]
tonic = { version = "0.13" }
<<<<<<< HEAD
prost = { version = "0.13" }
=======
prost = { version = "0.14" }
>>>>>>> 56b13dfe
prost-types = "0.14"
tonic-build = { version = "0.13", optional = true }
ureq = { version = "3.0.12", features = ["rustls-no-provider"], optional = true, default-features = false }
<|MERGE_RESOLUTION|>--- conflicted
+++ resolved
@@ -22,11 +22,7 @@
 
 [dependencies]
 tonic = { version = "0.13" }
-<<<<<<< HEAD
-prost = { version = "0.13" }
-=======
 prost = { version = "0.14" }
->>>>>>> 56b13dfe
 prost-types = "0.14"
 tonic-build = { version = "0.13", optional = true }
 ureq = { version = "3.0.12", features = ["rustls-no-provider"], optional = true, default-features = false }
