#[macro_use]
pub mod common;

#[cfg(feature = "test_swarm")]
async fn swarm_test(docker: bollard::Docker) -> Result<(), bollard::errors::Error> {
<<<<<<< HEAD
    use bollard::models::SwarmInitRequest;
    use bollard::query_parameters::LeaveSwarmOptionsBuilder;
=======
    use bollard::query_parameters::UpdateSwarmOptionsBuilder;
    use bollard::swarm::*;
>>>>>>> 65dab3c3

    // init swarm
    let config = SwarmInitRequest {
        listen_addr: Some("0.0.0.0:2377".to_string()),
        advertise_addr: Some("127.0.0.1".to_string()),
        ..Default::default()
    };
    let _ = &docker.init_swarm(config).await?;

    // inspect swarm
    let inspection_result = &docker.inspect_swarm().await?;
    assert!(
        inspection_result
            .join_tokens
            .as_ref()
            .unwrap()
            .worker
            .as_ref()
            .unwrap()
            .len()
            > 0
    );

    // test update swarm - get current version and spec
    let swarm = docker.inspect_swarm().await?;
    let version = swarm.version.unwrap().index.unwrap();
    let spec = swarm.spec.unwrap();

    // update swarm (no changes, just verify API works)
    let options = UpdateSwarmOptionsBuilder::default()
        .version(version as i64)
        .build();
    docker.update_swarm(spec, options).await?;

    // verify swarm version incremented after update
    let updated_swarm = docker.inspect_swarm().await?;
    assert!(updated_swarm.version.unwrap().index.unwrap() > version);

    // leave swarm
    let options = LeaveSwarmOptionsBuilder::default().force(true).build();
    let _ = &docker.leave_swarm(Some(options)).await?;
    Ok(())
}

#[cfg(feature = "test_swarm")]
#[test]
fn integration_test_swarm() {
    use crate::common::run_runtime;
    use bollard::Docker;
    use tokio::runtime::Runtime;
    connect_to_docker_and_run!(swarm_test);
}<|MERGE_RESOLUTION|>--- conflicted
+++ resolved
@@ -3,13 +3,10 @@
 
 #[cfg(feature = "test_swarm")]
 async fn swarm_test(docker: bollard::Docker) -> Result<(), bollard::errors::Error> {
-<<<<<<< HEAD
     use bollard::models::SwarmInitRequest;
     use bollard::query_parameters::LeaveSwarmOptionsBuilder;
-=======
     use bollard::query_parameters::UpdateSwarmOptionsBuilder;
     use bollard::swarm::*;
->>>>>>> 65dab3c3
 
     // init swarm
     let config = SwarmInitRequest {
